--- conflicted
+++ resolved
@@ -1,8 +1,3 @@
-<<<<<<< HEAD
 dist/
 *.swp
-=======
-*.swp
-dist
-cabal-dev
->>>>>>> e03b7a3d
+cabal-dev