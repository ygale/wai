--- conflicted
+++ resolved
@@ -2,56 +2,11 @@
     -- * Basic
       embeddedSettings
 
-<<<<<<< HEAD
-toEntry :: (Piece, EmbeddedEntry) -> Either FolderName File
-toEntry (name, EEFolder{}) = Left name
-toEntry (name, EEFile bs) = Right File
-    { fileGetSize = S.length bs
-    , fileToResponse = \s h -> W.responseBuilder s h $ fromByteString bs
-    , fileName = name
-    , fileGetHash = return $ Just $ runHash bs
-    , fileGetModified = Nothing
-    }
-
-toEmbedded :: [(Prelude.FilePath, ByteString)] -> Embedded
-toEmbedded fps =
-    go texts
-  where
-    texts = map (\(x, y) -> (filter (not . T.null . fromPiece) $ toPieces' x, y)) fps
-    toPieces' "" = []
-    toPieces' x =
-        let (y, z) = break (== '/') x
-         in unsafeToPiece (T.pack y) : toPieces' (drop 1 z)
-
-    go :: [(Pieces, ByteString)] -> Embedded
-    go orig =
-        Map.fromList $ map (second go') hoisted
-      where
-        next = map (\(x, y) -> (head x, (tail x, y))) orig
-        grouped :: [[(Piece, ([Piece], ByteString))]]
-        grouped = groupBy ((==) `on` fst) $ sortBy (comparing fst) next
-        hoisted :: [(Piece, [([Piece], ByteString)])]
-        hoisted = map (fst . head &&& map snd) grouped
-
-    go' :: [(Pieces, ByteString)] -> EmbeddedEntry
-    go' [([], content)] = EEFile content
-    go' x = EEFolder $ go $ filter (\y -> not $ null $ fst y) x
-
-bsToFile :: Piece -> ByteString -> File
-bsToFile name bs = File
-    { fileGetSize = S.length bs
-    , fileToResponse = \s h -> W.responseBuilder s h $ fromByteString bs
-    , fileName = name
-    , fileGetHash = return $ Just $ runHash bs
-    , fileGetModified = Nothing
-    }
-=======
     -- * Template Haskell
     , Etag
     , EmbeddableEntry(..)
     , mkSettings
     ) where
->>>>>>> 4f76770f
 
 import WaiAppStatic.Storage.Embedded.Runtime
 import WaiAppStatic.Storage.Embedded.TH