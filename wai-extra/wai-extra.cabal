Name:                wai-extra
<<<<<<< HEAD
Version:             1.0.0.1
=======
Version:             1.1.0
>>>>>>> 5b7232b8
Synopsis:            Provides some basic WAI handlers and middleware.
Description:         The goal here is to provide common features without many dependencies.
License:             BSD3
License-file:        LICENSE
Author:              Michael Snoyman
Maintainer:          michael@snoyman.com
Homepage:            http://github.com/yesodweb/wai
Category:            Web
Build-Type:          Simple
Cabal-Version:       >=1.8
Stability:           Stable
extra-source-files:
  tests.hs
  test/requests/dalvik-request
  test/json
  test/test.html
  test/sample.hs
  test/WaiExtraTest.hs

Library
  Build-Depends:     base                      >= 4 && < 5
                   , bytestring                >= 0.9.1.4  && < 0.10
                   , wai                       >= 1.0      && < 1.1
                   , old-locale                >= 1.0.0.2  && < 1.1
                   , time                      >= 1.1.4
                   , network                   >= 2.2.1.5  && < 2.4
                   , directory                 >= 1.0.1    && < 1.2
                   , zlib-bindings             >= 0.0      && < 0.1
                   , transformers              >= 0.2.2    && < 0.3
                   , blaze-builder             >= 0.2.1.4  && < 0.4
                   , http-types                >= 0.6      && < 0.7
                   , text                      >= 0.7      && < 0.12
                   , case-insensitive          >= 0.2
                   , data-default              >= 0.3      && < 0.4
                   , fast-logger                >= 0.0.1
                   , conduit
                   , zlib-conduit              >= 0.0.1
                   , blaze-builder-conduit     >= 0.0.1

  Exposed-modules:   Network.Wai.Handler.CGI
                     Network.Wai.Middleware.AcceptOverride
                     Network.Wai.Middleware.Autohead
                     Network.Wai.Middleware.CleanPath
                     Network.Wai.Middleware.RequestLogger
                     Network.Wai.Middleware.Gzip
                     Network.Wai.Middleware.Jsonp
                     Network.Wai.Middleware.MethodOverride
                     Network.Wai.Middleware.Rewrite
                     Network.Wai.Middleware.Vhost
                     Network.Wai.Parse
  ghc-options:       -Wall


test-suite tests
    hs-source-dirs: test
    main-is: ../tests.hs
    type: exitcode-stdio-1.0

    build-depends:   base                      >= 4        && < 5
                   , wai-extra
                   , wai-test
                   , hspec >= 0.8 && < 0.10
                   , HUnit

                   , wai
                   , http-types
                   , transformers
                   , zlib
                   , text
                   , bytestring
                   , directory 
                   , zlib-bindings
                   , blaze-builder             >= 0.2.1.4  && < 0.4
                   , data-default
                   , conduit

source-repository head
  type:     git
  location: git://github.com/yesodweb/wai.git<|MERGE_RESOLUTION|>--- conflicted
+++ resolved
@@ -1,9 +1,5 @@
 Name:                wai-extra
-<<<<<<< HEAD
-Version:             1.0.0.1
-=======
 Version:             1.1.0
->>>>>>> 5b7232b8
 Synopsis:            Provides some basic WAI handlers and middleware.
 Description:         The goal here is to provide common features without many dependencies.
 License:             BSD3
